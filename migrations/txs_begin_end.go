--- conflicted
+++ resolved
@@ -49,7 +49,6 @@
 		defer logEvery.Stop()
 
 		var latestBlock uint64
-		fmt.Printf("alex0\n")
 		if err := db.View(context.Background(), func(tx kv.Tx) error {
 			bodiesProgress, err := stages.GetStageProgress(tx, stages.Bodies)
 			if err != nil {
@@ -93,11 +92,7 @@
 			case <-logEvery.C:
 				var m runtime.MemStats
 				runtime.ReadMemStats(&m)
-<<<<<<< HEAD
 				log.Info("[migration] Adding empty txs to begin/end of blocks",
-=======
-				log.Info("[migration] Replacement preprocessing",
->>>>>>> 13b24c71
 					"processed", fmt.Sprintf("%.2f%%", 100-100*float64(blockNum)/float64(latestBlock)),
 					"alloc", common2.ByteCount(m.Alloc), "sys", common2.ByteCount(m.Sys))
 			default:
@@ -137,6 +132,7 @@
 				if bytes.Equal(k, numHashBuf) { // don't delete canonical blocks
 					return nil
 				}
+				fmt.Printf("a: %x\n", k[:8])
 				bodyForStorage := new(types.BodyForStorage)
 				if err := rlp.DecodeBytes(v, bodyForStorage); err != nil {
 					return err
@@ -158,51 +154,10 @@
 				if err = tx.Delete(kv.HeaderTD, k, nil); err != nil {
 					return err
 				}
-<<<<<<< HEAD
-
-				//TODO: drop nonCanonical bodies, headers, txs
-				if err = tx.ForPrefix(kv.BlockBody, numHashBuf[:8], func(k, v []byte) error {
-					if bytes.Equal(k, numHashBuf) { // don't delete canonical blocks
-						return nil
-					}
-					fmt.Printf("a: %x\n", k[:8])
-					bodyForStorage := new(types.BodyForStorage)
-					if err := rlp.DecodeBytes(v, bodyForStorage); err != nil {
-						return err
-					}
-
-					for i := bodyForStorage.BaseTxId; i < bodyForStorage.BaseTxId+uint64(bodyForStorage.TxAmount); i++ {
-						binary.BigEndian.PutUint64(numBuf, i)
-						if err = tx.Delete(kv.NonCanonicalTxs, numBuf, nil); err != nil {
-							return err
-						}
-					}
-
-					fmt.Printf("del: %x\n", k)
-					if err = tx.Delete(kv.BlockBody, k, nil); err != nil {
-						return err
-					}
-					if err = tx.Delete(kv.Headers, k, nil); err != nil {
-						return err
-					}
-					if err = tx.Delete(kv.HeaderTD, k, nil); err != nil {
-						return err
-					}
-					if err = tx.Delete(kv.HeaderNumber, k[8:], nil); err != nil {
-						return err
-					}
-					if err = tx.Delete(kv.HeaderNumber, k[8:], nil); err != nil {
-						return err
-					}
-
-					return nil
-				}); err != nil {
-=======
 				if err = tx.Delete(kv.HeaderNumber, k[8:], nil); err != nil {
 					return err
 				}
 				if err = tx.Delete(kv.HeaderNumber, k[8:], nil); err != nil {
->>>>>>> 13b24c71
 					return err
 				}
 
